# ----------------------------------------------------------------------------------------------------------------------------
# Normal Imports
# ----------------------------------------------------------------------------------------------------------------------------

from typing import *
from numba import njit
from math import floor
from scipy.special import expit
import numpy as np, pandas as pd
from matplotlib import pyplot as plt
from sklearn.metrics import log_loss
from pyutilz.pythonlib import store_params_in_object, get_parent_func_args

import plotly.express as px
import plotly.graph_objects as go
from plotly.io import write_image

# ----------------------------------------------------------------------------------------------------------------------------
# Core
# ----------------------------------------------------------------------------------------------------------------------------


def fast_auc(y_true: np.ndarray, y_score: np.ndarray) -> float:
    """np.argsort needs to stay out of njitted func."""
    desc_score_indices = np.argsort(y_score)[::-1]
    return fast_numba_auc_nonw(y_true=y_true, y_score=y_score, desc_score_indices=desc_score_indices)


@njit()
def fast_numba_auc_nonw(y_true: np.ndarray, y_score: np.ndarray, desc_score_indices: np.ndarray) -> float:
    """code taken from fastauc lib."""
    y_score = y_score[desc_score_indices]
    y_true = y_true[desc_score_indices]

    last_counted_fps = 0
    last_counted_tps = 0
    tps, fps = 0, 0
    auc = 0

    l = len(y_true) - 1
    for i in range(l + 1):
        tps += y_true[i]
        fps += 1 - y_true[i]
        if i == l or y_score[i + 1] != y_score[i]:
            auc += (fps - last_counted_fps) * (last_counted_tps + tps)
            last_counted_fps = fps
            last_counted_tps = tps
    tmp = tps * fps * 2
    if tmp > 0:
        return auc / tmp
    else:
        return 0


@njit()
def fast_precision(y_true: np.ndarray, y_pred: np.ndarray, nclasses: int = 2, zero_division: int = 0):
    # storage inits
    allpreds = np.zeros(nclasses, dtype=np.int64)
    hits = np.zeros(nclasses, dtype=np.int64)
    # count stats
    for true_class, predicted_class in zip(y_true, y_pred):
        allpreds[predicted_class] += 1
        if predicted_class == true_class:
            hits[predicted_class] += 1
    precisions = hits / allpreds
    return precisions[-1]


@njit()
def fast_classification_report(y_true: np.ndarray, y_pred: np.ndarray, nclasses: int = 2, zero_division: int = 0):
    """Custom classification report, proof of concept."""

    N_AVG_ARRAYS = 3  # precisions, recalls, f1s

    # storage inits
    weighted_averages = np.empty(N_AVG_ARRAYS, dtype=np.float64)
    macro_averages = np.empty(N_AVG_ARRAYS, dtype=np.float64)
    supports = np.zeros(nclasses, dtype=np.int64)
    allpreds = np.zeros(nclasses, dtype=np.int64)
    misses = np.zeros(nclasses, dtype=np.int64)
    hits = np.zeros(nclasses, dtype=np.int64)

    # count stats
    for true_class, predicted_class in zip(y_true, y_pred):
        supports[true_class] += 1
        allpreds[predicted_class] += 1
        if predicted_class == true_class:
            hits[predicted_class] += 1
        else:
            misses[predicted_class] += 1

    # main calcs
    accuracy = hits.sum() / len(y_true)
    balanced_accuracy = np.nan_to_num(hits / supports, copy=True, nan=zero_division).mean()

    recalls = hits / supports
    precisions = hits / allpreds
    f1s = 2 * (precisions * recalls) / (precisions + recalls)

    # fix nans & compute averages
    i = 0
    for arr in (precisions, recalls, f1s):
        np.nan_to_num(arr, copy=False, nan=zero_division)
        weighted_averages[i] = (arr * supports).sum() / len(y_true)
        macro_averages[i] = arr.mean()
        i += 1

    return hits, misses, accuracy, balanced_accuracy, supports, precisions, recalls, f1s, macro_averages, weighted_averages


@njit()
def fast_calibration_binning(y_true: np.ndarray, y_pred: np.ndarray, nbins: int = 100):
    """Computes bins of predicted vs actual events frequencies. Corresponds to sklearn's UNIFORM strategy."""

    pockets_predicted = np.zeros(nbins, dtype=np.int64)
    pockets_true = np.zeros(nbins, dtype=np.int64)

    # compute span

    min_val, max_val = 1.0, 0.0
    for predicted_prob in y_pred:
        if predicted_prob > max_val:
            max_val = predicted_prob
        elif predicted_prob < min_val:
            min_val = predicted_prob
    span = max_val - min_val

    if span > 0:
        multiplier = nbins / span
        for true_class, predicted_prob in zip(y_true, y_pred):
            ind = floor((predicted_prob - min_val) * multiplier)
            pockets_predicted[ind] += 1
            pockets_true[ind] += true_class
    else:
        ind = 0
        for true_class, predicted_prob in zip(y_true, y_pred):
            pockets_predicted[ind] += 1
            pockets_true[ind] += true_class

    idx = np.nonzero(pockets_predicted > 0)[0]

    hits = pockets_predicted[idx]
    if len(hits) > 0:
        freqs_predicted, freqs_true = (min_val + (np.arange(nbins)[idx] + 0.5) * span / nbins).astype(np.float64), pockets_true[idx] / pockets_predicted[idx]
    else:
        freqs_predicted, freqs_true = np.array((), dtype=np.float64), np.array((), dtype=np.float64)

    return freqs_predicted, freqs_true, hits


def show_calibration_plot(
    freqs_predicted: np.ndarray,
    freqs_true: np.ndarray,
    hits: np.ndarray,
    show_plots: bool = True,
    plot_file: str = "",
    plot_title: str = "",
    figsize: tuple = (12, 6),
    backend: str = "matplotlib",
    label_freq: str = "Frequency",
    label_perfect: str = "Perfect",
    label_real: str = "Real",
    label_prob: str = "Probability",
    use_size: bool = False,
):
    """Plots reliability digaram from the binned predictions."""

    assert backend in ("plotly", "matplotlib")

    x_min, x_max = np.min(freqs_predicted), np.max(freqs_predicted)

    if backend == "matplotlib":
        cm = plt.cm.get_cmap("RdYlBu")
        fig = plt.figure(figsize=figsize)
        sc = plt.scatter(x=freqs_predicted, y=freqs_true, marker="o", s=5000 * hits / hits.sum(), c=hits, label=label_freq, cmap=cm)
        plt.plot([x_min, x_max], [x_min, x_max], "g--", label=label_perfect)
        plt.xlabel(label_prob)
        plt.ylabel(label_freq)
        plt.colorbar(sc)
        if plot_title:
            plt.title(plot_title)

        if plot_file:
            fig.savefig(plot_file)

        if show_plots:
            plt.show()
        else:
            plt.close(fig)
    else:

        df = pd.DataFrame(
            {
                label_prob: freqs_predicted,
                label_freq: freqs_true,
                "NCases": hits,
            }
        )
        hover_data = {label_prob: ":.2%", label_freq: ":.2%", "NCases": True}
        print(hover_data)

        if use_size:
            df["size"] = 5000 * hits / hits.sum()
            hover_data["size"] = False

        fig = go.Figure()
        # fig = px.scatter(data_frame=df ,x=label_prob,y=label_freq,size="size" if use_size else None, color="NCases", labels={'x':label_prob, 'y':label_freq},hover_data=hover_data)
        fig.add_trace(
            go.Scatter(
                data_frame=df,
                x=label_prob,
                y=label_freq,
                size="size" if use_size else None,
                color="NCases",
                labels={"x": label_prob, "y": label_freq},
                hover_data=hover_data,
                name=label_real,
            )
        )
        fig.add_trace(go.Scatter(x=[x_min, x_max], y=[x_min, x_max], line={"color": "green", "dash": "dash"}, name=label_perfect, mode="lines"))
        fig.update(layout_coloraxis_showscale=False)
        if plot_title:
            fig.update_layout(title=plot_title)

        if plot_file:
            ext = plot_file.split(".")[-1]
            if not ext:
                ext = "png"
            write_image(fig, file=plot_file, format=ext)

        if show_plots:
            fig.show()
    return fig


@njit()
def maximum_absolute_percentage_error(y_true: np.ndarray, y_pred: np.ndarray) -> float:
    epsilon = np.finfo(np.float64).eps
    mape = np.abs(y_pred - y_true) / np.maximum(np.abs(y_true), epsilon)
    return np.nanmax(mape)


@njit()
def calibration_metrics_from_freqs(
    freqs_predicted: np.ndarray, freqs_true: np.ndarray, hits: np.ndarray, nbins: int, array_size: int, use_weights: bool = True
):
    calibration_coverage = len(set(np.round(freqs_predicted, int(np.log10(nbins))))) / nbins
    if len(hits) > 0:
        diffs = np.abs((freqs_predicted - freqs_true))
        if use_weights:
<<<<<<< HEAD
            weights=hits/array_size
            calibration_mae =np.sum(diffs*weights)            
            calibration_std=np.sqrt(np.sum(((diffs-calibration_mae)**2)*weights))            
=======
            weights = hits / array_size
            calibration_mae = np.sum(diffs * weights)
            # print(np.sum(diffs),hits,array_size,weights,calibration_mae,weights.sum())
            calibration_std = np.sqrt(np.sum(((diffs - calibration_mae) ** 2) * weights))
>>>>>>> 5556f1b5
        else:
            calibration_mae = np.mean(diffs)
            calibration_std = np.sqrt(np.mean(((diffs - calibration_mae) ** 2)))
    else:
        calibration_mae, calibration_std = 1.0, 1.0

    return calibration_mae, calibration_std, calibration_coverage


@njit()
def fast_calibration_metrics(y_true: np.ndarray, y_pred: np.ndarray, nbins: int = 100, use_weights: bool = False, verbose: int = 0):
    freqs_predicted, freqs_true, hits = fast_calibration_binning(y_true=y_true, y_pred=y_pred, nbins=nbins)
    if verbose:
        print(freqs_predicted, freqs_true)
    return calibration_metrics_from_freqs(
        freqs_predicted=freqs_predicted, freqs_true=freqs_true, hits=hits, nbins=nbins, array_size=len(y_true), use_weights=use_weights
    )


def fast_calibration_report(
    y_true: np.ndarray,
    y_pred: np.ndarray,
    nbins: int = 100,
    show_plots: bool = True,
    show_points_density_in_title: bool = False,
    show_roc_auc_in_title: bool = False,
    show_logloss_in_title: bool = False,
    show_coverage_in_title: bool = False,
    plot_file: str = "",
    figsize: tuple = (12, 6),
    ndigits: int = 2,
    backend: str = "matplotlib",
    title: str = "",
    use_weights=True,
    verbose: bool = False,
):
    """Bins predictions, then computes regresison-like error metrics between desired and real binned probs."""

    assert backend in ("plotly", "matplotlib")

    brier_loss = brier_score_loss(y_true=y_true, y_prob=y_pred)

    freqs_predicted, freqs_true, hits = fast_calibration_binning(y_true=y_true, y_pred=y_pred, nbins=nbins)
    if verbose:
        print("freqs_predicted", freqs_predicted)
        print("freqs_true", freqs_true)
    min_hits, max_hits = np.min(hits), np.max(hits)
    calibration_mae, calibration_std, calibration_coverage = calibration_metrics_from_freqs(
        freqs_predicted=freqs_predicted, freqs_true=freqs_true, hits=hits, nbins=nbins, array_size=len(y_true), use_weights=use_weights
    )

    fig = None
    if plot_file or show_plots:
        plot_title = f"BR={brier_loss*100:.{ndigits}f}% CMAE{'W' if use_weights else ''}={calibration_mae*100:.{ndigits}f}%±{calibration_std*100:.{ndigits}f}%"

        if show_coverage_in_title:
            plot_title += f", cov.={calibration_coverage*100:.{int(np.log10(nbins))}f}%"
        if show_roc_auc_in_title:
            plot_title += f", ROC AUC={fast_auc(y_true=y_true, y_score=y_pred):.3f}"
        if show_logloss_in_title:
            plot_title += f", LogLoss={log_loss(y_true=y_true, y_pred=y_pred):.3f}"
        if show_points_density_in_title:
            plot_title += f", dens.=[{max_hits:_};{min_hits:_}]"
        if title:
            plot_title = title.strip() + " " + plot_title
        fig = show_calibration_plot(
            freqs_predicted=freqs_predicted,
            freqs_true=freqs_true,
            hits=hits,
            plot_title=plot_title,
            show_plots=show_plots,
            plot_file=plot_file,
            figsize=figsize,
            backend=backend,
        )

    return brier_loss, calibration_mae, calibration_std, calibration_coverage, fig


def predictions_time_instability(preds: pd.Series) -> float:
    """Computes how stable are true values or predictions over time.
    It's hard to use predictions that change upside down from point to point.
    For binary classification instability ranges from 0 to 1, for regression from 0 to any value depending on the target stats.
    """
    return np.abs(np.diff(preds)).mean()


# ----------------------------------------------------------------------------------------------------------------------------
# Errors & scorers
# ----------------------------------------------------------------------------------------------------------------------------


class CB_INTEGRAL_CALIB_ERROR:
    """Custom probabilistic prediction error metric balancing predictive power with calibration.
    Can regularly create a calibration plot.
    """

    def __init__(
        self,
        method: str = "multicrit",
        mae_weight: float = 0.9,
        std_weight: float = 0.9,
        brier_loss_weight: float = 0.5,
        roc_auc_weight: float = 0.5,
        min_roc_auc: float = 0.5,
        roc_auc_penalty: float = 0.2,
        use_weighted_calibration: bool = True,
        weight_by_class_npositives: bool = False,
        calibration_plot_period: int = 0,
    ) -> None:

        assert method in ("multicrit", "precision", "brier_score")

        # save params
        params = get_parent_func_args()
        store_params_in_object(obj=self, params=params)

        self.nruns = 0

    def is_max_optimal(self):
        return False  # greater is better?

    def evaluate(self, approxes, target, weight):
        output_weight = 1  # weight is not used

        if len(approxes) == 1:
            y_pred = expit(approxes[0])
            probs = [1 - y_pred, y_pred]
            class_id = 1
        else:

            probs = []
            tot_sum = np.zeros_like(approxes[0])
            for class_id in range(len(approxes)):
                y_pred = np.exp(approxes[class_id])
                probs.append(y_pred)
                tot_sum += y_pred
            for class_id in range(len(approxes)):
                probs[class_id] /= tot_sum

        total_error = compute_integral_calibration_error(
            probs=probs,
            target=target,
            method=self.method,
            mae_weight=self.mae_weight,
            std_weight=self.std_weight,
            brier_loss_weight=self.brier_loss_weight,
            roc_auc_weight=self.roc_auc_weight,
            min_roc_auc=self.min_roc_auc,
            roc_auc_penalty=self.roc_auc_penalty,
            use_weighted_calibration=self.use_weighted_calibration,
            weight_by_class_npositives=self.weight_by_class_npositives,
        )

        self.nruns += 1

        if self.calibration_plot_period and (self.nruns % self.calibration_plot_period == 0):
            y_true = (target == class_id).astype(np.int8)
            brier_loss, calibration_mae, calibration_std, calibration_coverage, _ = fast_calibration_report(
                y_true=y_true,
                y_pred=y_pred,
                title=f"{len(approxes[0]):_} records of class {class_id}, integral error={total_error:.4f}, nruns={self.nruns:_}\r\n",
                show_roc_auc_in_title=True,
                use_weights=self.use_weighted_calibration,
                verbose=False,
            )

        return total_error, output_weight

    def get_final_error(self, error, weight):
        return error


def compute_integral_calibration_error(
    probs: Sequence,
    target,
    labels=None,
    method: str = "multicrit",
    mae_weight: float = 0.9,
    std_weight: float = 0.9,
    brier_loss_weight: float = 0.5,
    roc_auc_weight: float = 0.5,
    min_roc_auc: float = 0.5,
    roc_auc_penalty: float = 0.2,
    use_weighted_calibration: bool = True,
    weight_by_class_npositives: bool = False,
    verbose: bool = False,
    ndigits: int = 4,
):
    total_error = 0.0
    weights_sum = 0

    for class_id in range(len(probs)):

        if len(probs) == 2 and class_id == 0:
            continue

        y_pred = probs[class_id]
        if labels is not None:
            y_true = (target == labels[class_id]).astype(np.int8)
        else:
            y_true = (target == class_id).astype(np.int8)

        if method == "multicrit":
            calibration_mae, calibration_std, calibration_coverage = fast_calibration_metrics(
                y_true=y_true, y_pred=y_pred, use_weights=use_weighted_calibration
            )
            brier_loss = brier_score_loss(y_true=y_true, y_prob=y_pred)

            desc_score_indices = np.argsort(y_pred)[::-1]
            roc_auc = fast_numba_auc_nonw(y_true=y_true, y_score=y_pred, desc_score_indices=desc_score_indices)

            if verbose:
                print(
                    f"\t class_id={class_id}, BR={brier_loss:.{ndigits}f}, calibration_mae={calibration_mae:.{ndigits}f} ± {calibration_std:.{ndigits}f}, roc_auc={roc_auc:.{ndigits}f}"
                )

            multicrit_class_error = integral_calibration_error(
                calibration_mae=calibration_mae,
                calibration_std=calibration_std,
                calibration_coverage=calibration_coverage,
                brier_loss=brier_loss,
                roc_auc=roc_auc,
                mae_weight=mae_weight,
                std_weight=std_weight,
                brier_loss_weight=brier_loss_weight,
                roc_auc_weight=roc_auc_weight,
                min_roc_auc=min_roc_auc,
                roc_auc_penalty=roc_auc_penalty,
            )
        elif method == "brier_score":
            multicrit_class_error = brier_score_loss(y_true=y_true, y_prob=y_pred)
        elif method == "precision":
            multicrit_class_error = fast_precision(y_true=y_true, y_pred=(y_pred >= 0.5).astype(np.int8), zero_division=0)

        if weight_by_class_npositives:
            weight = y_true.sum()
        else:
            weight = 1

        total_error += multicrit_class_error * weight
        weights_sum += weight

    total_error /= weights_sum

    if verbose:
        print(f"method={method}, size={len(y_true):_} total_error={total_error:.{ndigits}f}")

    return total_error


@njit()
def integral_calibration_error(
    calibration_mae: float,
    calibration_std: float,
    calibration_coverage: float,
    brier_loss: float,
    roc_auc: float,
    mae_weight: float,
    std_weight: float = 0.9,
    brier_loss_weight: float = 0.5,
    roc_auc_weight: float = 0.5,
    min_roc_auc: float = 0.5,
    roc_auc_penalty: float = 0.2,
) -> float:
    """Integral calibration error."""
    res = brier_loss * brier_loss_weight + calibration_mae * mae_weight + calibration_std * std_weight - np.abs(roc_auc - 0.5) * roc_auc_weight
    if roc_auc < min_roc_auc:
        res += roc_auc_penalty
    return res


def sklearn_integral_calibration_error(
    y_true: np.ndarray,
    y_score: np.ndarray,
    labels=None,
    method: str = "multicrit",
    mae_weight: float = 0.9,
    std_weight: float = 0.9,
    brier_loss_weight: float = 0.5,
    roc_auc_weight: float = 0.5,
    min_roc_auc: float = 0.5,
    roc_auc_penalty: float = 0.2,
    use_weighted_calibration: bool = True,
    weight_by_class_npositives: bool = False,
    verbose: bool = False,
):
    if isinstance(y_true, (pd.Series, pd.DataFrame)):
        y_true = y_true.values
    if isinstance(y_score, (pd.Series, pd.DataFrame)):
        y_score = y_score.values
    if labels is not None and isinstance(labels, (pd.Series, pd.DataFrame)):
        labels = labels.values

    if len(y_score.shape) == 1:
        y_score = np.vstack([1 - y_score, y_score]).T

    probs = [y_score[:, i] for i in range(y_score.shape[1])]

    return compute_integral_calibration_error(
        probs=probs,
        target=y_true,
        labels=labels,
        method=method,
        mae_weight=mae_weight,
        std_weight=std_weight,
        brier_loss_weight=brier_loss_weight,
        roc_auc_weight=roc_auc_weight,
        min_roc_auc=min_roc_auc,
        roc_auc_penalty=roc_auc_penalty,
        use_weighted_calibration=use_weighted_calibration,
        weight_by_class_npositives=weight_by_class_npositives,
        verbose=verbose,
    )


def integral_calibration_error_xgboost(y_true: np.ndarray, y_pred: np.ndarray) -> float:
    calibration_mae, calibration_std, calibration_coverage = fast_calibration_metrics(y_true=y_true, y_pred=y_pred)
    return integral_calibration_error(calibration_mae=calibration_mae, calibration_std=calibration_std, calibration_coverage=calibration_coverage)


def integral_calibration_error_keras(y_true: np.ndarray, y_pred: np.ndarray) -> float:
    calibration_mae, calibration_std, calibration_coverage = fast_calibration_metrics(y_true=y_true.numpy()[:, -1], y_pred=y_pred.numpy()[:, -1])
    return integral_calibration_error(calibration_mae=calibration_mae, calibration_std=calibration_std, calibration_coverage=calibration_coverage)


@njit()
def brier_score_loss(y_true: np.ndarray, y_prob: np.ndarray) -> float:
    return np.mean((y_true - y_prob) ** 2)


@njit()
def probability_separation_score(y_true: np.ndarray, y_prob: np.ndarray, class_label: int = 1, std_weight: float = 0.5) -> float:
    idx = y_true == class_label
    if idx.sum() == 0:
        return np.nan
        if class_label == 1:
            res = 0.0
        else:
            res = 1.0
    else:
        res = np.mean(y_prob[idx])
        if std_weight != 0.0:
            addend = np.std(y_prob[idx]) * std_weight
            if class_label == 1:
                res = res - addend
            else:
                res = res + addend
    return res<|MERGE_RESOLUTION|>--- conflicted
+++ resolved
@@ -248,16 +248,10 @@
     if len(hits) > 0:
         diffs = np.abs((freqs_predicted - freqs_true))
         if use_weights:
-<<<<<<< HEAD
-            weights=hits/array_size
-            calibration_mae =np.sum(diffs*weights)            
-            calibration_std=np.sqrt(np.sum(((diffs-calibration_mae)**2)*weights))            
-=======
             weights = hits / array_size
             calibration_mae = np.sum(diffs * weights)
             # print(np.sum(diffs),hits,array_size,weights,calibration_mae,weights.sum())
             calibration_std = np.sqrt(np.sum(((diffs - calibration_mae) ** 2) * weights))
->>>>>>> 5556f1b5
         else:
             calibration_mae = np.mean(diffs)
             calibration_std = np.sqrt(np.mean(((diffs - calibration_mae) ** 2)))
