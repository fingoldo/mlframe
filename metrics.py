--- conflicted
+++ resolved
@@ -162,28 +162,16 @@
 
 
 @njit()
-<<<<<<< HEAD
-def calibration_metrics_from_freqs(freqs_predicted: np.ndarray, freqs_true: np.ndarray, hits: np.ndarray):
-    if len(hits) > 0:
-        diffs = np.abs((freqs_predicted - freqs_true))
-=======
 def calibration_metrics_from_freqs(freqs_predicted: np.ndarray, freqs_true: np.ndarray, hits: np.ndarray, nbins: int):
     if len(hits)>0:
         diffs = np.abs((freqs_predicted - freqs_true))        
->>>>>>> 3f75cce6
         calibration_mae, calibration_std = np.mean(diffs), np.std(diffs)
         calibration_coverage=nbins/len(hits)
     else:
-<<<<<<< HEAD
-        calibration_mae, calibration_std = 1.0, 1.0
-
-    return calibration_mae, calibration_std
-
-=======
         calibration_mae, calibration_std,calibration_coverage=1.0,1.0,0
     
     return calibration_mae, calibration_std,calibration_coverage
->>>>>>> 3f75cce6
+
 
 @njit()
 def fast_calibration_metrics(y_true: np.ndarray, y_pred: np.ndarray, nbins: int = 100):
@@ -263,13 +251,5 @@
     return (calibration_mae + calibration_std / 5)/(calibration_coverage+1e-7)
 
 
-<<<<<<< HEAD
-def calib_error_keras(labels: np.ndarray, predt: np.ndarray) -> float:
-    return calib_error(
-        labels=labels.numpy()[:, -1],
-        predt=predt.numpy()[:, -1],
-    )
-=======
 def calib_error_keras(y_true: np.ndarray, y_pred: np.ndarray) -> float:
-    return calib_error(y_true=y_true.numpy()[:, -1], y_pred=y_pred.numpy()[:, -1],)
->>>>>>> 3f75cce6
+    return calib_error(y_true=y_true.numpy()[:, -1], y_pred=y_pred.numpy()[:, -1],)